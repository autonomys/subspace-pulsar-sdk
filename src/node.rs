use futures::Stream;
use std::sync::{Arc, Weak};

use anyhow::Context;

use cirrus_runtime::GenesisConfig as ExecutionGenesisConfig;
use sc_chain_spec::ChainSpec;
use sc_executor::{WasmExecutionMethod, WasmtimeInstantiationStrategy};
use sc_network::config::{NodeKeyConfig, Secret};
use sc_service::config::{
    ExecutionStrategies, ExecutionStrategy, KeystoreConfig, NetworkConfiguration,
    OffchainWorkerConfig,
};
use sc_service::{
    BasePath, BlocksPruning, Configuration, DatabaseSource, PruningMode, Role, RpcMethods,
    TracingReceiver,
};
use sc_subspace_chain_specs::ConsensusChainSpec;
use subspace_node::ExecutorDispatch;
use subspace_runtime::{GenesisConfig as ConsensusGenesisConfig, RuntimeApi};
use subspace_service::{FullClient, SubspaceConfiguration};

use crate::Directory;

#[non_exhaustive]
#[derive(Debug, Default)]
pub enum Mode {
    #[default]
    Full,
}

#[non_exhaustive]
#[derive(Default)]
pub enum Chain {
    #[default]
    Gemini2a,
    Custom(Box<ConsensusChainSpec<ConsensusGenesisConfig, ExecutionGenesisConfig>>),
}

impl std::fmt::Debug for Chain {
    fn fmt(&self, f: &mut std::fmt::Formatter<'_>) -> std::fmt::Result {
        match self {
            Self::Gemini2a => write!(f, "Gemini2a"),
            Self::Custom(custom) => write!(f, "Custom({})", custom.name()),
        }
    }
}

#[derive(Default)]
pub struct Builder {
    mode: Mode,
    chain: Chain,
    directory: Directory,
    name: Option<String>,
}

impl Builder {
    pub fn new() -> Self {
        Self::default()
    }

    pub fn mode(mut self, ty: Mode) -> Self {
        self.mode = ty;
        self
    }

    pub fn chain(mut self, chain: Chain) -> Self {
        self.chain = chain;
        self
    }

    pub fn name(mut self, name: impl AsRef<str>) -> Self {
        if !name.as_ref().is_empty() {
            self.name = Some(name.as_ref().to_owned());
        }
        self
    }

    pub fn at_directory(mut self, directory: impl Into<Directory>) -> Self {
        self.directory = directory.into();
        self
    }

    /// Start a node with supplied parameters
    pub async fn build(self) -> anyhow::Result<Node> {
        let Self {
            mode: Mode::Full,
            chain,
            directory,
            name,
        } = self;

        let chain_spec = match chain {
            Chain::Gemini2a => ConsensusChainSpec::from_json_bytes(
                include_bytes!("../res/chain-spec-raw-gemini-2a.json").as_ref(),
            )
            .expect("Chain spec is always valid"),
            Chain::Custom(chain_spec) => *chain_spec,
        };
        let base_path = match directory {
            Directory::Custom(path) => BasePath::Permanenent(path),
            Directory::Tmp => {
                BasePath::new_temp_dir().context("Failed to create temporary directory")?
            }
            Directory::Default => BasePath::Permanenent(
                dirs::data_local_dir()
                    .expect("Can't find local data directory, needs to be specified explicitly")
                    .join("subspace-node"),
            ),
        };

        let mut full_client = subspace_service::new_full::<RuntimeApi, ExecutorDispatch>(
            create_configuration(base_path, chain_spec, name).await,
            true,
            sc_consensus_slots::SlotProportion::new(2f32 / 3f32),
        )
        .await
        .context("Failed to build a full subspace node")?;

        full_client.network_starter.start_network();

        let handle = tokio::spawn(async move {
            full_client.task_manager.future().await?;
            Ok(())
        });

        Ok(Node {
            _handle: Arc::new(handle),
            _weak: Arc::downgrade(&full_client.client),
        })
    }
}

async fn create_configuration<CS: ChainSpec + 'static>(
    base_path: BasePath,
    chain_spec: CS,
    node_name: Option<String>,
) -> SubspaceConfiguration {
    const NODE_KEY_ED25519_FILE: &str = "secret_ed25519";
    const DEFAULT_NETWORK_CONFIG_PATH: &str = "network";

    let impl_name = env!("CARGO_PKG_NAME").to_owned();
    let impl_version = env!("CARGO_PKG_VERSION").to_string(); // TODO: include git revision here
    let config_dir = base_path.config_dir(chain_spec.id());
    let net_config_dir = config_dir.join(DEFAULT_NETWORK_CONFIG_PATH);
    let client_id = format!("{}/v{}", impl_name, impl_version);
    let mut network = NetworkConfiguration {
        listen_addresses: vec![
            "/ip6/::/tcp/30333".parse().expect("Multiaddr is correct"),
            "/ip4/0.0.0.0/tcp/30333"
                .parse()
                .expect("Multiaddr is correct"),
        ],
        boot_nodes: chain_spec.boot_nodes().to_vec(),
        ..NetworkConfiguration::new(
            node_name.unwrap_or_default(),
            client_id,
            NodeKeyConfig::Ed25519(Secret::File(net_config_dir.join(NODE_KEY_ED25519_FILE))),
            Some(net_config_dir),
        )
    };

    // Increase default value of 25 to improve success rate of sync
    network.default_peers_set.out_peers = 50;
    // Full + Light clients
    network.default_peers_set.in_peers = 25 + 100;
    let role = Role::Full;
    let (keystore_remote, keystore) = (None, KeystoreConfig::InMemory);
    let telemetry_endpoints = chain_spec.telemetry_endpoints().clone();

    // Default value are used for many of parameters
    SubspaceConfiguration {
        base: Configuration {
            impl_name,
            impl_version,
            tokio_handle: tokio::runtime::Handle::current(),
            transaction_pool: Default::default(),
            network,
            keystore_remote,
            keystore,
            database: DatabaseSource::ParityDb {
                path: config_dir.join("paritydb").join("full"),
            },
            state_cache_size: 67_108_864,
            state_cache_child_ratio: None,
            // TODO: Change to constrained eventually (need DSN for this)
            state_pruning: Some(PruningMode::ArchiveAll),
            blocks_pruning: BlocksPruning::All,
            wasm_method: WasmExecutionMethod::Compiled {
                instantiation_strategy: WasmtimeInstantiationStrategy::PoolingCopyOnWrite,
            },
            wasm_runtime_overrides: None,
            execution_strategies: ExecutionStrategies {
                syncing: ExecutionStrategy::AlwaysWasm,
                importing: ExecutionStrategy::AlwaysWasm,
                block_construction: ExecutionStrategy::AlwaysWasm,
                offchain_worker: ExecutionStrategy::AlwaysWasm,
                other: ExecutionStrategy::AlwaysWasm,
            },
            rpc_http: None,
            rpc_ws: Some("127.0.0.1:9947".parse().expect("IP and port are valid")),
            rpc_ipc: None,
            // necessary in order to use `peers` method to show number of node peers during sync
            rpc_methods: RpcMethods::Unsafe,
            rpc_ws_max_connections: Default::default(),
            // Below CORS are default from Substrate
            rpc_cors: Some(vec![
                "http://localhost:*".to_string(),
                "http://127.0.0.1:*".to_string(),
                "https://localhost:*".to_string(),
                "https://127.0.0.1:*".to_string(),
                "https://polkadot.js.org".to_string(),
                "http://localhost:3009".to_string(),
            ]),
            rpc_max_payload: None,
            rpc_max_request_size: None,
            rpc_max_response_size: None,
            rpc_id_provider: None,
            ws_max_out_buffer_capacity: None,
            prometheus_config: None,
            telemetry_endpoints,
            default_heap_pages: None,
            offchain_worker: OffchainWorkerConfig::default(),
            force_authoring: std::env::var("FORCE_AUTHORING")
                .map(|force_authoring| force_authoring.as_str() == "1")
                .unwrap_or_default(),
            disable_grandpa: false,
            dev_key_seed: None,
            tracing_targets: None,
            tracing_receiver: TracingReceiver::Log,
            chain_spec: Box::new(chain_spec),
            max_runtime_instances: 8,
            announce_block: true,
            role,
            base_path: Some(base_path),
            informant_output_format: Default::default(),
            runtime_cache_size: 2,
            rpc_max_subs_per_conn: None,
        },
        force_new_slot_notifications: false,
        dsn_config: None,
    }
}

#[derive(Clone)]
pub struct Node {
    _handle: Arc<tokio::task::JoinHandle<anyhow::Result<()>>>,
    _weak: Weak<FullClient<RuntimeApi, ExecutorDispatch>>,
}

#[derive(Debug)]
#[non_exhaustive]
pub struct Info {
    pub version: String,
    pub chain: Chain,
    pub mode: Mode,
    pub name: Option<String>,
    pub connected_peers: u64,
    pub best_block: u64,
    pub total_space_pledged: u64,
    pub total_history_size: u64,
    pub space_pledged: u64,
}

#[derive(Debug)]
pub struct Block {
    _ensure_cant_construct: (),
}

pub struct BlockStream {
    _ensure_cant_construct: (),
}

impl Stream for BlockStream {
    type Item = Block;
    fn poll_next(
        self: std::pin::Pin<&mut Self>,
        _cx: &mut std::task::Context<'_>,
    ) -> std::task::Poll<Option<Self::Item>> {
        todo!()
    }
}

impl Node {
    pub fn builder() -> Builder {
        Builder::new()
    }

    pub async fn sync(&mut self) {}

    // Leaves the network and gracefully shuts down
    pub async fn close(self) {}

    // Runs `.close()` and also wipes node's state
    pub async fn wipe(self) {}

    pub async fn get_info(&mut self) -> Info {
        todo!()
    }

    pub async fn subscribe_new_blocks(&mut self) -> BlockStream {
        todo!()
    }
}

<<<<<<< HEAD
#[cfg(test)]
mod tests {
    use super::*;

    #[tokio::test(flavor = "multi_thread")]
    async fn test_start_node() {
        Node::builder()
            .at_directory(Directory::Tmp)
            .build()
            .await
            .unwrap();
=======
mod farmer_rpc_client {
    use super::*;

    use futures::Stream;
    use std::pin::Pin;

    use subspace_archiving::archiver::ArchivedSegment;
    use subspace_core_primitives::{Piece, PieceIndex, RecordsRoot, SegmentIndex};
    use subspace_farmer::rpc_client::{Error, RpcClient};
    use subspace_rpc_primitives::{
        FarmerProtocolInfo, RewardSignatureResponse, RewardSigningInfo, SlotInfo, SolutionResponse,
    };

    #[async_trait::async_trait]
    impl RpcClient for Node {
        async fn farmer_protocol_info(&self) -> Result<FarmerProtocolInfo, Error> {
            todo!()
        }

        /// Subscribe to slot
        async fn subscribe_slot_info(
            &self,
        ) -> Result<Pin<Box<dyn Stream<Item = SlotInfo> + Send + 'static>>, Error> {
            todo!()
        }

        /// Submit a slot solution
        async fn submit_solution_response(
            &self,
            solution_response: SolutionResponse,
        ) -> Result<(), Error> {
            let _ = solution_response;
            todo!()
        }

        /// Subscribe to block signing request
        async fn subscribe_reward_signing(
            &self,
        ) -> Result<Pin<Box<dyn Stream<Item = RewardSigningInfo> + Send + 'static>>, Error>
        {
            todo!()
        }

        /// Submit a block signature
        async fn submit_reward_signature(
            &self,
            reward_signature: RewardSignatureResponse,
        ) -> Result<(), Error> {
            let _ = reward_signature;
            todo!()
        }

        /// Subscribe to archived segments
        async fn subscribe_archived_segments(
            &self,
        ) -> Result<Pin<Box<dyn Stream<Item = ArchivedSegment> + Send + 'static>>, Error> {
            todo!()
        }

        /// Get records roots for the segments
        async fn records_roots(
            &self,
            segment_indexes: Vec<SegmentIndex>,
        ) -> Result<Vec<Option<RecordsRoot>>, Error> {
            let _ = segment_indexes;
            todo!()
        }

        async fn get_piece(&self, piece_index: PieceIndex) -> Result<Option<Piece>, Error> {
            let _ = piece_index;
            todo!()
        }
>>>>>>> 4e9ae7c3
    }
}<|MERGE_RESOLUTION|>--- conflicted
+++ resolved
@@ -303,7 +303,81 @@
     }
 }
 
-<<<<<<< HEAD
+mod farmer_rpc_client {
+    use super::*;
+
+    use futures::Stream;
+    use std::pin::Pin;
+
+    use subspace_archiving::archiver::ArchivedSegment;
+    use subspace_core_primitives::{Piece, PieceIndex, RecordsRoot, SegmentIndex};
+    use subspace_farmer::rpc_client::{Error, RpcClient};
+    use subspace_rpc_primitives::{
+        FarmerProtocolInfo, RewardSignatureResponse, RewardSigningInfo, SlotInfo, SolutionResponse,
+    };
+
+    #[async_trait::async_trait]
+    impl RpcClient for Node {
+        async fn farmer_protocol_info(&self) -> Result<FarmerProtocolInfo, Error> {
+            todo!()
+        }
+
+        /// Subscribe to slot
+        async fn subscribe_slot_info(
+            &self,
+        ) -> Result<Pin<Box<dyn Stream<Item = SlotInfo> + Send + 'static>>, Error> {
+            todo!()
+        }
+
+        /// Submit a slot solution
+        async fn submit_solution_response(
+            &self,
+            solution_response: SolutionResponse,
+        ) -> Result<(), Error> {
+            let _ = solution_response;
+            todo!()
+        }
+
+        /// Subscribe to block signing request
+        async fn subscribe_reward_signing(
+            &self,
+        ) -> Result<Pin<Box<dyn Stream<Item = RewardSigningInfo> + Send + 'static>>, Error>
+        {
+            todo!()
+        }
+
+        /// Submit a block signature
+        async fn submit_reward_signature(
+            &self,
+            reward_signature: RewardSignatureResponse,
+        ) -> Result<(), Error> {
+            let _ = reward_signature;
+            todo!()
+        }
+
+        /// Subscribe to archived segments
+        async fn subscribe_archived_segments(
+            &self,
+        ) -> Result<Pin<Box<dyn Stream<Item = ArchivedSegment> + Send + 'static>>, Error> {
+            todo!()
+        }
+
+        /// Get records roots for the segments
+        async fn records_roots(
+            &self,
+            segment_indexes: Vec<SegmentIndex>,
+        ) -> Result<Vec<Option<RecordsRoot>>, Error> {
+            let _ = segment_indexes;
+            todo!()
+        }
+
+        async fn get_piece(&self, piece_index: PieceIndex) -> Result<Option<Piece>, Error> {
+            let _ = piece_index;
+            todo!()
+        }
+    }
+}
+
 #[cfg(test)]
 mod tests {
     use super::*;
@@ -315,79 +389,5 @@
             .build()
             .await
             .unwrap();
-=======
-mod farmer_rpc_client {
-    use super::*;
-
-    use futures::Stream;
-    use std::pin::Pin;
-
-    use subspace_archiving::archiver::ArchivedSegment;
-    use subspace_core_primitives::{Piece, PieceIndex, RecordsRoot, SegmentIndex};
-    use subspace_farmer::rpc_client::{Error, RpcClient};
-    use subspace_rpc_primitives::{
-        FarmerProtocolInfo, RewardSignatureResponse, RewardSigningInfo, SlotInfo, SolutionResponse,
-    };
-
-    #[async_trait::async_trait]
-    impl RpcClient for Node {
-        async fn farmer_protocol_info(&self) -> Result<FarmerProtocolInfo, Error> {
-            todo!()
-        }
-
-        /// Subscribe to slot
-        async fn subscribe_slot_info(
-            &self,
-        ) -> Result<Pin<Box<dyn Stream<Item = SlotInfo> + Send + 'static>>, Error> {
-            todo!()
-        }
-
-        /// Submit a slot solution
-        async fn submit_solution_response(
-            &self,
-            solution_response: SolutionResponse,
-        ) -> Result<(), Error> {
-            let _ = solution_response;
-            todo!()
-        }
-
-        /// Subscribe to block signing request
-        async fn subscribe_reward_signing(
-            &self,
-        ) -> Result<Pin<Box<dyn Stream<Item = RewardSigningInfo> + Send + 'static>>, Error>
-        {
-            todo!()
-        }
-
-        /// Submit a block signature
-        async fn submit_reward_signature(
-            &self,
-            reward_signature: RewardSignatureResponse,
-        ) -> Result<(), Error> {
-            let _ = reward_signature;
-            todo!()
-        }
-
-        /// Subscribe to archived segments
-        async fn subscribe_archived_segments(
-            &self,
-        ) -> Result<Pin<Box<dyn Stream<Item = ArchivedSegment> + Send + 'static>>, Error> {
-            todo!()
-        }
-
-        /// Get records roots for the segments
-        async fn records_roots(
-            &self,
-            segment_indexes: Vec<SegmentIndex>,
-        ) -> Result<Vec<Option<RecordsRoot>>, Error> {
-            let _ = segment_indexes;
-            todo!()
-        }
-
-        async fn get_piece(&self, piece_index: PieceIndex) -> Result<Option<Piece>, Error> {
-            let _ = piece_index;
-            todo!()
-        }
->>>>>>> 4e9ae7c3
     }
 }