use std::collections::HashMap;
use std::io;
use std::num::NonZeroUsize;
use std::path::PathBuf;
use std::sync::Arc;
use std::time::Duration;

use anyhow::Context;
pub use builder::{Builder, Config};
use bytesize::ByteSize;
use derivative::Derivative;
use futures::prelude::*;
use futures::stream::FuturesUnordered;
use serde::{Deserialize, Serialize};
use subspace_core_primitives::crypto::kzg;
use subspace_core_primitives::{PieceIndexHash, SectorIndex, PLOT_SECTOR_SIZE};
use subspace_farmer::single_disk_plot::{
    SingleDiskPlot, SingleDiskPlotError, SingleDiskPlotId, SingleDiskPlotInfo,
    SingleDiskPlotOptions, SingleDiskPlotSummary,
};
use subspace_farmer::utils::farmer_piece_getter::FarmerPieceGetter;
use subspace_farmer::utils::node_piece_getter::NodePieceGetter as DsnPieceGetter;
use subspace_farmer::utils::parity_db_store::ParityDbStore;
use subspace_farmer::utils::piece_validator::RecordsRootPieceValidator;
use subspace_farmer::utils::readers_and_pieces::{PieceDetails, ReadersAndPieces};
use subspace_farmer_components::piece_caching::PieceMemoryCache;
use subspace_farmer_components::plotting::PlottedSector;
use subspace_networking::utils::multihash::ToMultihash;
use subspace_networking::{ParityDbProviderStorage, PieceByHashResponse};
use subspace_rpc_primitives::SolutionResponse;
use tokio::sync::{oneshot, watch, Mutex};
use tracing_futures::Instrument;

use self::builder::{PieceCacheSize, ProvidedKeysLimit};
use crate::networking::{FarmerPieceCache, FarmerProviderStorage, NodePieceGetter};
use crate::{Node, PublicKey};

/// Description of the cache
#[derive(Debug, Clone, PartialEq, Eq, Deserialize, Serialize)]
#[non_exhaustive]
pub struct CacheDescription {
    /// Path to the cache description
    pub directory: PathBuf,
    /// Space which you want to dedicate
    #[serde(with = "bytesize_serde")]
    pub space_dedicated: ByteSize,
}

/// Error type for cache description constructor
#[derive(Debug, Clone, Copy, thiserror::Error)]
#[error("Cache should be larger than {}", CacheDescription::MIN_SIZE)]
pub struct CacheTooSmall;

impl CacheDescription {
    /// Minimal cache size
    pub const MIN_SIZE: ByteSize = ByteSize::mib(1);

    /// Construct cache description
    pub fn new(
        directory: impl Into<PathBuf>,
        space_dedicated: ByteSize,
    ) -> Result<Self, CacheTooSmall> {
        if space_dedicated < Self::MIN_SIZE {
            return Err(CacheTooSmall);
        }
        Ok(Self { directory: directory.into(), space_dedicated })
    }

    /// Creates minimal cache description
    pub fn minimal(directory: impl Into<PathBuf>) -> Self {
        Self { directory: directory.into(), space_dedicated: Self::MIN_SIZE }
    }

    /// Wipe all the data from the plot
    pub async fn wipe(self) -> io::Result<()> {
        tokio::fs::remove_dir_all(self.directory).await
    }
}

/// Description of the plot
#[derive(Debug, Clone, PartialEq, Eq, Deserialize, Serialize)]
#[non_exhaustive]
pub struct PlotDescription {
    /// Path of the plot
    pub directory: PathBuf,
    /// Space which you want to pledge
    #[serde(with = "bytesize_serde")]
    pub space_pledged: ByteSize,
}

/// Error type for cache description constructor
#[derive(Debug, Clone, Copy, thiserror::Error)]
#[error("Cache should be larger than {}", PlotDescription::MIN_SIZE)]
pub struct PlotConstructionError;

impl PlotDescription {
    /// Minimal plot size
    pub const MIN_SIZE: ByteSize = ByteSize::b(PLOT_SECTOR_SIZE + Self::SECTOR_OVERHEAD.0);
    // TODO: Account for prefix and metadata sizes
    const SECTOR_OVERHEAD: ByteSize = ByteSize::mb(2);

    /// Construct Plot description
    pub fn new(
        directory: impl Into<PathBuf>,
        space_pledged: ByteSize,
    ) -> Result<Self, PlotConstructionError> {
        if space_pledged < Self::MIN_SIZE {
            return Err(PlotConstructionError);
        }
        Ok(Self { directory: directory.into(), space_pledged })
    }

    /// Creates a minimal plot at specified path
    pub fn minimal(directory: impl Into<PathBuf>) -> Self {
        Self { directory: directory.into(), space_pledged: Self::MIN_SIZE }
    }

    /// Wipe all the data from the plot
    pub async fn wipe(self) -> io::Result<()> {
        tokio::fs::remove_dir_all(self.directory).await
    }
}

mod builder {
    use std::num::NonZeroUsize;

    use derivative::Derivative;
    use derive_builder::Builder;
    use derive_more::{Deref, DerefMut, Display, From};
    use serde::{Deserialize, Serialize};

    use super::{BuildError, CacheDescription};
    use crate::{Farmer, Node, PlotDescription, PublicKey};

    #[derive(
        Debug,
        Clone,
        Derivative,
        Deserialize,
        Serialize,
        PartialEq,
        Eq,
        From,
        Deref,
        DerefMut,
        Display,
    )]
    #[derivative(Default)]
    #[serde(transparent)]
    pub struct MaxConcurrentPlots(
        #[derivative(Default(value = "NonZeroUsize::new(10).expect(\"10 > 0\")"))]
        pub(crate)  NonZeroUsize,
    );

    #[derive(
        Debug,
        Clone,
        Derivative,
        Deserialize,
        Serialize,
        PartialEq,
        Eq,
        From,
        Deref,
        DerefMut,
        Display,
    )]
    #[derivative(Default)]
    #[serde(transparent)]
    pub struct PieceCacheSize(
        #[derivative(Default(value = "bytesize::ByteSize::mib(10)"))]
        #[serde(with = "bytesize_serde")]
        pub(crate) bytesize::ByteSize,
    );

    #[derive(
        Debug,
        Clone,
        Derivative,
        Deserialize,
        Serialize,
        PartialEq,
        Eq,
        From,
        Deref,
        DerefMut,
        Display,
    )]
    #[derivative(Default)]
    #[serde(transparent)]
    pub struct ProvidedKeysLimit(
        #[derivative(Default(value = "NonZeroUsize::new(655360).expect(\"655360 > 0\")"))]
        pub(crate) NonZeroUsize,
    );

    /// Technical type which stores all
    #[derive(Debug, Clone, Derivative, Builder, Serialize, Deserialize)]
    #[derivative(Default)]
    #[builder(pattern = "immutable", build_fn(private, name = "_build"), name = "Builder")]
    #[non_exhaustive]
    pub struct Config {
        /// Number of plots that can be plotted concurrently, impacts RAM usage.
        #[builder(default, setter(into))]
        #[serde(default, skip_serializing_if = "crate::utils::is_default")]
        pub max_concurrent_plots: MaxConcurrentPlots,
        /// Number of plots that can be plotted concurrently, impacts RAM usage.
        #[builder(default, setter(into))]
        #[serde(default, skip_serializing_if = "crate::utils::is_default")]
        pub piece_cache_size: PieceCacheSize,
        /// Number of plots that can be plotted concurrently, impacts RAM usage.
        #[builder(default, setter(into))]
        #[serde(default, skip_serializing_if = "crate::utils::is_default")]
        pub provided_keys_limit: ProvidedKeysLimit,
    }

    impl Builder {
        /// Get configuration for saving on disk
        pub fn configuration(&self) -> Config {
            self._build().expect("Build is infallible")
        }

        /// Open and start farmer
        pub async fn build(
            self,
            reward_address: PublicKey,
            node: &Node,
            plots: &[PlotDescription],
            cache: CacheDescription,
        ) -> Result<Farmer, BuildError> {
            self.configuration().build(reward_address, node, plots, cache).await
        }
    }
}

/// Build Error
#[derive(Debug, thiserror::Error)]
pub enum BuildError {
    /// Failed to create single disk plot
    #[error("Single disk plot creation error: {0}")]
    SingleDiskPlotCreate(#[from] SingleDiskPlotError),
    /// No plots were supplied during building
    #[error("Supply at least one plot")]
    NoPlotsSupplied,
    /// Failed to fetch data from the node
    #[error("Failed to fetch data from node: {0}")]
    RPCError(#[source] subspace_farmer::RpcClientError),
    /// Other error
    #[error("{0}")]
    Other(#[from] anyhow::Error),
}

pub(crate) fn get_piece_by_hash(
    piece_index_hash: PieceIndexHash,
    piece_cache: &ParityDbStore<
        subspace_networking::libp2p::kad::record::Key,
        subspace_core_primitives::Piece,
    >,
    weak_readers_and_pieces: &std::sync::Weak<parking_lot::Mutex<Option<ReadersAndPieces>>>,
    piece_memory_cache: &PieceMemoryCache,
) -> impl std::future::Future<Output = Option<PieceByHashResponse>> + Send + Sync + 'static {
    use futures::future::{ready, Either};
    use tracing::debug;

    if let Some(piece) = piece_memory_cache.get_piece(&piece_index_hash) {
        return Either::Left(ready(Some(PieceByHashResponse { piece: Some(piece) })));
    }

    if let Some(piece) = piece_cache.get(&piece_index_hash.to_multihash().into()) {
        return Either::Left(ready(Some(PieceByHashResponse { piece: Some(piece) })));
    }

    let weak_readers_and_pieces = weak_readers_and_pieces.clone();

    debug!(?piece_index_hash, "No piece in the cache. Trying archival storage...");

    let read_piece_fut = {
        let readers_and_pieces = match weak_readers_and_pieces.upgrade() {
            Some(readers_and_pieces) => readers_and_pieces,
            None => {
                debug!("A readers and pieces are already dropped");
                return Either::Left(ready(None));
            }
        };
        let readers_and_pieces = readers_and_pieces.lock();
        let readers_and_pieces = match readers_and_pieces.as_ref() {
            Some(readers_and_pieces) => readers_and_pieces,
            None => {
                debug!(?piece_index_hash, "Readers and pieces are not initialized yet");
                return Either::Left(ready(None));
            }
        };

        match readers_and_pieces.read_piece(&piece_index_hash) {
            Some(fut) => fut.instrument(tracing::Span::current()),
            None => return Either::Left(ready(None)),
        }
    };

    Either::Right(read_piece_fut.map(|piece| Some(PieceByHashResponse { piece })))
}

const RECORDS_ROOTS_CACHE_SIZE: NonZeroUsize = NonZeroUsize::new(1_000_000).expect("Not zero; qed");

impl Config {
    /// Open and start farmer
    pub async fn build(
        self,
        reward_address: PublicKey,
        node: &Node,
        plots: &[PlotDescription],
        cache: CacheDescription,
    ) -> Result<Farmer, BuildError> {
        if plots.is_empty() {
            return Err(BuildError::NoPlotsSupplied);
        }

        let Self {
            max_concurrent_plots,
            piece_cache_size: PieceCacheSize(piece_cache_size),
            provided_keys_limit: ProvidedKeysLimit(provided_keys_limit),
        } = self;

        let piece_cache_size = NonZeroUsize::new(
            piece_cache_size.as_u64() as usize / subspace_core_primitives::PIECE_SIZE,
        )
        .ok_or_else(|| anyhow::anyhow!("Piece cache size shouldn't be zero"))?;

        let mut single_disk_plots = Vec::with_capacity(plots.len());
        let mut plot_info = HashMap::with_capacity(plots.len());

        let concurrent_plotting_semaphore =
            Arc::new(tokio::sync::Semaphore::new(max_concurrent_plots.get()));

        let base_path = cache.directory;
        let readers_and_pieces = Arc::clone(&node.farmer_readers_and_pieces);

        let piece_cache = {
            let piece_cache_db_path = base_path.join("piece_cache_db");
            let provider_db_path = base_path.join("providers_db");
            // TODO: Remove this migration code in the future
            {
                let provider_cache_db_path = base_path.join("provider_cache_db");
                if provider_cache_db_path.exists() {
                    tokio::fs::rename(&provider_cache_db_path, &provider_db_path)
                        .await
                        .context("Migration of provider db failed")?;
                }
            }

            tracing::info!(
                db_path = ?provider_db_path,
                keys_limit = ?provided_keys_limit,
                "Initializing provider storage..."
            );

            tracing::info!(
                db_path = ?piece_cache_db_path,
                size = ?piece_cache_size,
                "Initializing piece cache..."
            );

            let peer_id = node.dsn_node.id();

            let db_provider_storage =
                ParityDbProviderStorage::new(&provider_db_path, provided_keys_limit, peer_id)
                    .context("Failed to create parity db provider storage")?;

            let piece_store = ParityDbStore::new(&piece_cache_db_path)
                .context("Failed to create parity db piece store")?;
            *node.farmer_piece_store.lock().await = Some(piece_store.clone());

            let piece_cache = FarmerPieceCache::new(piece_store, piece_cache_size, peer_id);

            tracing::info!(
                current_size = ?piece_cache.size(),
                "Piece cache initialized successfully"
            );
            node.farmer_provider_storage.swap(Some(FarmerProviderStorage::new(
                peer_id,
                Arc::clone(&readers_and_pieces),
                db_provider_storage,
                piece_cache.clone(),
            )));

            piece_cache
        };

        let piece_cache = Arc::new(tokio::sync::Mutex::new(piece_cache));
        let announcement_processor = crate::networking::start_announcements_processor(
            node.dsn_node.clone(),
            Arc::clone(&piece_cache),
            Arc::downgrade(&readers_and_pieces),
        )
        .context("Failed to start announcement processor")?;

        let kzg = kzg::Kzg::new(kzg::test_public_parameters());
        let records_roots_cache =
            parking_lot::Mutex::new(lru::LruCache::new(RECORDS_ROOTS_CACHE_SIZE));
        let piece_provider = subspace_networking::utils::piece_provider::PieceProvider::new(
            node.dsn_node.clone(),
            Some(RecordsRootPieceValidator::new(
                node.dsn_node.clone(),
                node.rpc_handle.clone(),
                kzg.clone(),
                records_roots_cache,
            )),
            true,
        );
        let piece_getter = Arc::new(FarmerPieceGetter::new(
            NodePieceGetter::new(DsnPieceGetter::new(piece_provider), node.piece_cache.clone()),
            Arc::clone(&piece_cache),
            node.dsn_node.clone(),
        ));

        for (disk_farm_idx, description) in plots.iter().enumerate() {
            let directory = description.directory.clone();
            let allocated_space = description.space_pledged.as_u64();
            let description = SingleDiskPlotOptions {
                allocated_space,
                directory: directory.clone(),
                reward_address: *reward_address,
                node_client: node.rpc_handle.clone(),
                kzg: kzg.clone(),
                piece_getter: piece_getter.clone(),
                concurrent_plotting_semaphore: Arc::clone(&concurrent_plotting_semaphore),
                piece_memory_cache: node.piece_memory_cache.clone(),
            };
            let single_disk_plot = SingleDiskPlot::new(description, disk_farm_idx).await?;

            let mut handlers = Vec::new();
            let progress = {
                let (sender, receiver) = watch::channel::<Option<_>>(None);
                let handler = single_disk_plot.on_sector_plotted(Arc::new(move |sector| {
                    let _ = sender.send(Some(sector.clone()));
                }));
                handlers.push(handler);
                receiver
            };
            let solutions = {
                let (sender, receiver) = watch::channel::<Option<_>>(None);
                let handler = single_disk_plot.on_solution(Arc::new(move |solution| {
                    let _ = sender.send(Some(solution.clone()));
                }));
                handlers.push(handler);
                receiver
            };
            let plot = Plot {
                directory: directory.clone(),
                allocated_space,
                progress,
                solutions,
                initial_plotting_progress: Arc::new(Mutex::new(InitialPlottingProgress {
                    starting_sector: single_disk_plot.plotted_sectors_count(),
                    current_sector: single_disk_plot.plotted_sectors_count(),
                    total_sectors: allocated_space / subspace_core_primitives::PLOT_SECTOR_SIZE,
                })),
                _handlers: handlers,
            };
            plot_info.insert(directory, plot);
            single_disk_plots.push(single_disk_plot);
        }

        let new_readers_and_pieces = {
            // Store piece readers so we can reference them later
            let readers = single_disk_plots.iter().map(SingleDiskPlot::piece_reader).collect();

            tracing::debug!("Collecting already plotted pieces");

            // Collect already plotted pieces
            let plotted_pieces: HashMap<PieceIndexHash, PieceDetails> = single_disk_plots
                .iter()
                .enumerate()
                .flat_map(|(plot_offset, single_disk_plot)| {
                    single_disk_plot
                        .plotted_sectors()
                        .enumerate()
                        .filter_map(move |(sector_offset, plotted_sector_result)| {
                            match plotted_sector_result {
                                Ok(plotted_sector) => Some(plotted_sector),
                                Err(error) => {
                                    tracing::error!(
                                        %error,
                                        %plot_offset,
                                        %sector_offset,
                                        "Failed reading plotted sector on startup, skipping"
                                    );
                                    None
                                }
                            }
                        })
                        .flat_map(move |plotted_sector| {
                            plotted_sector.piece_indexes.into_iter().enumerate().map(
                                move |(piece_offset, piece_index)| {
                                    (
                                        PieceIndexHash::from_index(piece_index),
                                        PieceDetails {
                                            plot_offset,
                                            sector_index: plotted_sector.sector_index,
                                            piece_offset: piece_offset as u64,
                                        },
                                    )
                                },
                            )
                        })
                })
                // We implicitly ignore duplicates here, reading just from one of the plots
                .collect();
            tracing::debug!("Finished collecting already plotted pieces");

            ReadersAndPieces::new(readers, plotted_pieces)
        };
        readers_and_pieces.lock().replace(new_readers_and_pieces);

        let drop_at_exit = single_disk_plots.iter().enumerate().map(|(plot_offset, single_disk_plot)| {
            let readers_and_pieces = Arc::clone(&readers_and_pieces);

            // We are not going to send anything here, but dropping of sender on dropping of
            // corresponding `SingleDiskPlot` will allow us to stop background tasks.
            let (dropped_sender, _dropped_receiver) = tokio::sync::broadcast::channel::<()>(1);
            let another_dropped_sender = dropped_sender.clone();

            let node = node.dsn_node.clone();
            // Collect newly plotted pieces
            // TODO: Once we have replotting, this will have to be updated
            let handler_id = single_disk_plot
                .on_sector_plotted(Arc::new(move |(sector_offset, plotted_sector, plotting_permit)| {
                    let plotting_permit = Arc::clone(plotting_permit);
                    let sector_index = plotted_sector.sector_index;

                    let mut dropped_receiver = dropped_sender.subscribe();

                    let new_pieces = {
                        let mut readers_and_pieces = readers_and_pieces.lock();
                        let readers_and_pieces = readers_and_pieces
                            .as_mut()
                            .expect("Initial value was populated above; qed");

                        let new_pieces = plotted_sector
                            .piece_indexes
                            .iter()
                            .filter(|&&piece_index| {
                                // Skip pieces that are already plotted and thus were announced
                                // before
                                !readers_and_pieces
                                    .contains_piece(&PieceIndexHash::from_index(piece_index))
                            })
                            .copied()
                            .collect::<Vec<_>>();

                        readers_and_pieces.add_pieces(
                            plotted_sector.piece_indexes.iter().copied().enumerate().map(
                                |(piece_offset, piece_index)| {
                                    (
                                        PieceIndexHash::from_index(piece_index),
                                        PieceDetails {
                                            plot_offset,
                                            sector_index,
                                            piece_offset: piece_offset as u64,
                                        },
                                    )
                                },
                            ),
                        );

                        new_pieces
                    };

                    if new_pieces.is_empty() {
                        // None of the pieces are new, nothing left to do here
                        return;
                    }

                    let node = node.clone();
                    let sector_offset = *sector_offset;
                    // TODO: Skip those that were already announced (because they cached)
                    let publish_fut = async move {
                        new_pieces
                            .into_iter()
                            .map(|piece_index| {
                                subspace_networking::utils::pieces::announce_single_piece_index_with_backoff(piece_index, &node)
                            })
                            .collect::<FuturesUnordered<_>>()
                            .map(drop)
                            .collect::<Vec<()>>()
                            .await;

                        tracing::info!(sector_offset, sector_index, "Sector publishing was successful.");

                        // Release only after publishing is finished
                        drop(plotting_permit);
                    };

                    tokio::spawn(async move {
                        use futures::future::{select, Either};

                        let result =
                            select(Box::pin(publish_fut), Box::pin(dropped_receiver.recv())).await;
                        if !matches!(result, Either::Right(_)) {
                            tracing::debug!("Piece publishing was cancelled due to shutdown.");
                        }
                    });
                }));
            Box::new((handler_id, another_dropped_sender)) as Box<dyn std::any::Any>
        })
        .chain(Some(Box::new(announcement_processor) as Box<dyn std::any::Any>))
        .collect();

        let mut single_disk_plots_stream =
            single_disk_plots.into_iter().map(SingleDiskPlot::run).collect::<FuturesUnordered<_>>();

        let (cmd_sender, cmd_receiver) = oneshot::channel::<()>();

        let handle = tokio::task::spawn_blocking({
            let handle = tokio::runtime::Handle::current();
            let is_node_closed = {
                let stop_sender = node.stop_sender.clone();
                move || stop_sender.is_closed()
            };

            move || {
                use future::Either::*;

                match handle.block_on(future::select(single_disk_plots_stream.next(), cmd_receiver))
                {
                    Left((_, _)) if is_node_closed() => Ok(()),
                    Left((maybe_result, _)) =>
                        maybe_result.expect("there is always at least one plot"),
                    Right((_, _)) => Ok(()),
                }
            }
        });

        tracing::debug!("Started farmer");

        Ok(Farmer {
            cmd_sender: Some(cmd_sender),
            reward_address,
            plot_info,
            handle,
            provider_storage: node.farmer_provider_storage.clone(),
            piece_store: Arc::clone(&node.farmer_piece_store),
            base_path,
            _drop_at_exit: drop_at_exit,
        })
    }
}

/// Farmer structure
#[derive(Derivative)]
#[derivative(Debug)]
#[must_use = "Farmer should be closed"]
pub struct Farmer {
    cmd_sender: Option<oneshot::Sender<()>>,
    reward_address: PublicKey,
    plot_info: HashMap<PathBuf, Plot>,
    handle: tokio::task::JoinHandle<anyhow::Result<()>>,
    provider_storage:
        crate::networking::provider_storage_utils::MaybeProviderStorage<FarmerProviderStorage>,
    #[derivative(Debug = "ignore")]
    piece_store: Arc<
        Mutex<
            Option<
                ParityDbStore<
                    subspace_networking::libp2p::kad::record::Key,
                    subspace_core_primitives::Piece,
                >,
            >,
        >,
    >,
    base_path: PathBuf,
    _drop_at_exit: Vec<Box<dyn std::any::Any>>,
}

/// Info about some plot
#[derive(Debug)]
#[non_exhaustive]
// TODO: Should it be versioned?
pub struct PlotInfo {
    /// ID of the plot
    pub id: SingleDiskPlotId,
    /// Genesis hash of the chain used for plot creation
    pub genesis_hash: [u8; 32],
    /// Public key of identity used for plot creation
    pub public_key: PublicKey,
    /// First sector index in this plot
    ///
    /// Multiple plots can reuse the same identity, but they have to use
    /// different ranges for sector indexes or else they'll essentially plot
    /// the same data and will not result in increased probability of
    /// winning the reward.
    pub first_sector_index: SectorIndex,
    /// How much space in bytes is allocated for this plot
    pub allocated_space: ByteSize,
}

impl From<SingleDiskPlotInfo> for PlotInfo {
    fn from(info: SingleDiskPlotInfo) -> Self {
        let SingleDiskPlotInfo::V0 {
            id,
            genesis_hash,
            public_key,
            first_sector_index,
            allocated_space,
        } = info;
        Self {
            id,
            genesis_hash,
            public_key: super::PublicKey(public_key),
            first_sector_index,
            allocated_space: ByteSize::b(allocated_space),
        }
    }
}

/// Farmer info
#[derive(Debug)]
#[non_exhaustive]
pub struct Info {
    /// Version of the farmer
    pub version: String,
    /// Reward address of our farmer
    pub reward_address: PublicKey,
    // TODO: add dsn peers info
    // pub dsn_peers: u64,
    /// Info about each plot
    pub plots_info: HashMap<PathBuf, PlotInfo>,
    /// Sector size in bits
    pub sector_size: u64,
}

/// Initial plotting progress
#[derive(Debug, Clone, Copy, PartialEq, Eq)]
pub struct InitialPlottingProgress {
    /// Number of sectors from which we started plotting
    pub starting_sector: u64,
    /// Current number of sectors
    pub current_sector: u64,
    /// Total number of sectors on disk
    pub total_sectors: u64,
}

/// Plot structure
#[derive(Debug)]
pub struct Plot {
    directory: PathBuf,
    progress:
        watch::Receiver<Option<(usize, PlottedSector, Arc<tokio::sync::OwnedSemaphorePermit>)>>,
    solutions: watch::Receiver<Option<SolutionResponse>>,
    initial_plotting_progress: Arc<Mutex<InitialPlottingProgress>>,
    allocated_space: u64,
    _handlers: Vec<event_listener_primitives::HandlerId>,
}

#[pin_project::pin_project]
struct InitialPlottingProgressStreamInner<S> {
    last_initial_plotting_progress: InitialPlottingProgress,
    #[pin]
    stream: S,
}

impl<S: Stream> Stream for InitialPlottingProgressStreamInner<S>
where
    S: Stream<Item = InitialPlottingProgress>,
{
    type Item = InitialPlottingProgress;

    fn poll_next(
        self: std::pin::Pin<&mut Self>,
        cx: &mut std::task::Context<'_>,
    ) -> std::task::Poll<Option<Self::Item>> {
        let this = self.project();
        match this.stream.poll_next(cx) {
            result @ std::task::Poll::Ready(Some(progress)) => {
                *this.last_initial_plotting_progress = progress;
                result
            }
            result => result,
        }
    }

    fn size_hint(&self) -> (usize, Option<usize>) {
        let left = self.last_initial_plotting_progress.total_sectors
            - self.last_initial_plotting_progress.current_sector;
        (left as usize, Some(left as usize))
    }
}

/// Initial plotting progress stream
#[pin_project::pin_project]
pub struct InitialPlottingProgressStream {
    #[pin]
    boxed_stream:
        std::pin::Pin<Box<dyn Stream<Item = InitialPlottingProgress> + Send + Sync + Unpin>>,
}

impl Stream for InitialPlottingProgressStream {
    type Item = InitialPlottingProgress;

    fn poll_next(
        self: std::pin::Pin<&mut Self>,
        cx: &mut std::task::Context<'_>,
    ) -> std::task::Poll<Option<Self::Item>> {
        self.project().boxed_stream.poll_next(cx)
    }

    fn size_hint(&self) -> (usize, Option<usize>) {
        self.boxed_stream.size_hint()
    }
}

impl Plot {
    /// Plot location
    pub fn directory(&self) -> &PathBuf {
        &self.directory
    }

    /// Plot size
    pub fn allocated_space(&self) -> ByteSize {
        ByteSize::b(self.allocated_space)
    }

    /// Will return a stream of initial plotting progress which will end once we
    /// finish plotting
    pub async fn subscribe_initial_plotting_progress(&self) -> InitialPlottingProgressStream {
        let initial = *self.initial_plotting_progress.lock().await;
        if initial.current_sector == initial.total_sectors {
            return InitialPlottingProgressStream {
                boxed_stream: Box::pin(futures::stream::iter(None)),
            };
        }

        let stream = tokio_stream::wrappers::WatchStream::new(self.progress.clone())
            .filter_map({
                let initial_plotting_progress = Arc::clone(&self.initial_plotting_progress);
                move |_| {
                    let initial_plotting_progress = Arc::clone(&initial_plotting_progress);
                    async move {
                        let mut guard = initial_plotting_progress.lock().await;
                        guard.current_sector += 1;
                        Some(*guard)
                    }
                }
            })
            .take_while(|InitialPlottingProgress { current_sector, total_sectors, .. }| {
                futures::future::ready(current_sector <= total_sectors)
            })
            .chain(futures::stream::once({
                let mut initial_progress = *self.initial_plotting_progress.lock().await;
                initial_progress.current_sector = initial_progress.total_sectors;
                futures::future::ready(initial_progress)
            }));
        let last_initial_plotting_progress = *self.initial_plotting_progress.lock().await;

        InitialPlottingProgressStream {
            boxed_stream: Box::pin(Box::pin(InitialPlottingProgressStreamInner {
                stream,
                last_initial_plotting_progress,
            })),
        }
    }

    /// New solution subscription
    pub async fn subscribe_new_solutions(
        &self,
    ) -> impl Stream<Item = SolutionResponse> + Send + Sync + Unpin {
        tokio_stream::wrappers::WatchStream::new(self.solutions.clone())
            .filter_map(futures::future::ready)
    }
}

impl Farmer {
    /// Farmer builder
    pub fn builder() -> Builder {
        Builder::default()
    }

    /// Gets plot info
    pub async fn get_info(&self) -> anyhow::Result<Info> {
        let plots_info = tokio::task::spawn_blocking({
            let dirs = self.plot_info.keys().cloned().collect::<Vec<_>>();
            || dirs.into_iter().map(SingleDiskPlot::collect_summary).collect::<Vec<_>>()
        })
        .await?
        .into_iter()
        .map(|summary| match summary {
            SingleDiskPlotSummary::Found { info, directory } => Ok((directory, info.into())),
            SingleDiskPlotSummary::NotFound { directory } =>
                Err(anyhow::anyhow!("Didn't found plot at `{directory:?}'")),
            SingleDiskPlotSummary::Error { directory, error } =>
                Err(error).context(format!("Failed to get plot summary at `{directory:?}'")),
        })
        .collect::<anyhow::Result<_>>()?;

        Ok(Info {
            plots_info,
            version: format!("{}-{}", env!("CARGO_PKG_VERSION"), env!("GIT_HASH")),
            reward_address: self.reward_address,
            sector_size: subspace_core_primitives::PLOT_SECTOR_SIZE,
        })
    }

    /// Iterate over plots
    pub async fn iter_plots(&'_ self) -> impl Iterator<Item = &'_ Plot> + '_ {
        self.plot_info.values()
    }

    /// Stops farming, closes plots, and sends signal to the node
    pub async fn close(mut self) -> anyhow::Result<()> {
        const PIECE_STORE_POLL: Duration = Duration::from_millis(100);

        let Some(cmd_sender) = self.cmd_sender.take() else {
            return Ok(());
        };
        let _ = cmd_sender.send(());

        self.provider_storage.swap(None);
        (&mut self.handle).await??;
        self.piece_store.lock().await.take();
        let piece_cache_db_path = self.base_path.join("piece_cache_db");
        drop(self);

        // HACK: Poll on piece store creation
        loop {
            let result = ParityDbStore::<
                subspace_networking::libp2p::kad::record::Key,
                subspace_core_primitives::Piece,
            >::new(&piece_cache_db_path);

            match result.map(drop) {
                // If parity db is still locked wait on it
                Err(parity_db::Error::Locked(_)) => tokio::time::sleep(PIECE_STORE_POLL).await,
                result => return result.context("Parity db store failure"),
            }
        }
    }
}

#[cfg(test)]
mod tests {
    #![allow(clippy::unwrap_used)]

    use tempfile::TempDir;

    use super::*;
    use crate::node::{chain_spec, Node, Role};

    #[tokio::test(flavor = "multi_thread", worker_threads = 2)]
    async fn test_get_info() {
        crate::utils::test_init();

        let dir = TempDir::new().unwrap();
        let node = Node::dev()
            .role(Role::Authority)
            .build(dir.path(), chain_spec::dev_config().unwrap())
            .await
            .unwrap();
        let plot_dir = TempDir::new().unwrap();
        let cache_dir = TempDir::new().unwrap();
        let farmer = Farmer::builder()
<<<<<<< HEAD
            .build(
                Default::default(),
                node.clone(),
                &[PlotDescription::minimal(plot_dir.as_ref())],
                CacheDescription::minimal(cache_dir.as_ref()),
            )
=======
            .build(Default::default(), &node, &plots, CacheDescription::minimal(cache_dir.as_ref()))
>>>>>>> f6bfa487
            .await
            .unwrap();

        let Info { reward_address, plots_info, .. } = farmer.get_info().await.unwrap();
        assert_eq!(reward_address, Default::default());
        assert_eq!(plots_info.len(), 1);
        assert_eq!(plots_info[plot_dir.as_ref()].allocated_space, PlotDescription::MIN_SIZE);

        farmer.close().await.unwrap();
        node.close().await.unwrap();
    }

    #[tokio::test(flavor = "multi_thread", worker_threads = 2)]
    async fn test_track_progress() {
        crate::utils::test_init();

        let dir = TempDir::new().unwrap();
        let node = Node::dev()
            .role(Role::Authority)
            .build(dir.path(), chain_spec::dev_config().unwrap())
            .await
            .unwrap();
        let (plot_dir, cache_dir) = (TempDir::new().unwrap(), TempDir::new().unwrap());
        let n_sectors = 2;
        let farmer = Farmer::builder()
            .build(
                Default::default(),
                &node,
                &[PlotDescription::new(
                    plot_dir.as_ref(),
                    ByteSize::b(PlotDescription::MIN_SIZE.as_u64() * n_sectors),
                )
                .unwrap()],
                CacheDescription::minimal(cache_dir.as_ref()),
            )
            .await
            .unwrap();

        let progress = farmer
            .iter_plots()
            .await
            .next()
            .unwrap()
            .subscribe_initial_plotting_progress()
            .await
            .take(n_sectors as usize)
            .collect::<Vec<_>>()
            .await;
        assert_eq!(progress.len(), n_sectors as usize);

        farmer.close().await.unwrap();
        node.close().await.unwrap();
    }

    #[tokio::test(flavor = "multi_thread", worker_threads = 2)]
    async fn test_new_solution() {
        crate::utils::test_init();

        let dir = TempDir::new().unwrap();
        let node = Node::dev()
            .role(Role::Authority)
            .build(dir.path(), chain_spec::dev_config().unwrap())
            .await
            .unwrap();
        let (plot_dir, cache_dir) = (TempDir::new().unwrap(), TempDir::new().unwrap());
        let farmer = Farmer::builder()
            .build(
                Default::default(),
                &node,
                &[PlotDescription::minimal(plot_dir.as_ref())],
                CacheDescription::minimal(cache_dir.as_ref()),
            )
            .await
            .unwrap();

        farmer
            .iter_plots()
            .await
            .next()
            .unwrap()
            .subscribe_new_solutions()
            .await
            .next()
            .await
            .expect("Farmer should send new solutions");

        farmer.close().await.unwrap();
        node.close().await.unwrap();
    }

    #[tokio::test(flavor = "multi_thread", worker_threads = 2)]
    async fn test_progress_restart() {
        crate::utils::test_init();

        let dir = TempDir::new().unwrap();
        let node = Node::dev()
            .role(Role::Authority)
            .build(dir.path(), chain_spec::dev_config().unwrap())
            .await
            .unwrap();
        let (plot_dir, cache_dir) = (TempDir::new().unwrap(), TempDir::new().unwrap());
        let farmer = Farmer::builder()
            .build(
                Default::default(),
                &node,
                &[PlotDescription::minimal(plot_dir.as_ref())],
                CacheDescription::minimal(cache_dir.as_ref()),
            )
            .await
            .unwrap();

        let plot = farmer.iter_plots().await.next().unwrap();

        plot.subscribe_initial_plotting_progress().await.for_each(|_| async {}).await;

        tokio::time::timeout(
            std::time::Duration::from_secs(5),
            plot.subscribe_initial_plotting_progress().await.for_each(|_| async {}),
        )
        .await
        .unwrap();

        farmer.close().await.unwrap();
        node.close().await.unwrap();
    }

    #[tokio::test(flavor = "multi_thread")]
    async fn test_farmer_restart() {
        crate::utils::test_init();

        let dir = TempDir::new().unwrap();
        let node = Node::dev()
            .role(Role::Authority)
            .build(dir.path(), chain_spec::dev_config().unwrap())
            .await
            .unwrap();

        for _ in 0..10 {
            Farmer::builder()
                .build(
                    Default::default(),
                    &node,
                    &[PlotDescription::minimal(dir.path().join("plot"))],
                    CacheDescription::minimal(dir.path().join("cache")),
                )
                .await
                .unwrap()
                .close()
                .await
                .unwrap();
        }

        node.close().await.unwrap();
    }
}<|MERGE_RESOLUTION|>--- conflicted
+++ resolved
@@ -957,16 +957,12 @@
         let plot_dir = TempDir::new().unwrap();
         let cache_dir = TempDir::new().unwrap();
         let farmer = Farmer::builder()
-<<<<<<< HEAD
             .build(
                 Default::default(),
-                node.clone(),
+                &node,
                 &[PlotDescription::minimal(plot_dir.as_ref())],
                 CacheDescription::minimal(cache_dir.as_ref()),
             )
-=======
-            .build(Default::default(), &node, &plots, CacheDescription::minimal(cache_dir.as_ref()))
->>>>>>> f6bfa487
             .await
             .unwrap();
 
