--- conflicted
+++ resolved
@@ -20,22 +20,14 @@
   # Not needed in CI, should make things a bit faster
   CARGO_INCREMENTAL: 0
   CARGO_TERM_COLOR: always
-<<<<<<< HEAD
   MAX_TARGET_SIZE: 1024 # MB
-=======
-  # Build smaller artifacts to avoid running out of space in CI
-  # TODO: Try to remove once https://github.com/paritytech/substrate/issues/11538 is resolved
-  RUSTFLAGS: -C strip=symbols -C opt-level=s --cfg tokio_unstable
-  # Remove unnecessary WASM build artefacts
-  WASM_BUILD_CLEAN_TARGET: 1
->>>>>>> 2137c876
+  RUSTFLAGS: -C debuginfo=0 --cfg tokio_unstable
 
 jobs:
   fmt:
     runs-on: ubuntu-latest
     steps:
       - uses: actions/checkout@93ea575cb5d8a053eaa0ac8fa3b40d7e05a33cc8 # v3.1.0
-
       - run: cargo fmt -- --check
 
   clippy:
@@ -78,8 +70,6 @@
         run: cargo cache
 
       - uses: actions-rs/clippy-check@b5b5f21f4797c02da247df37026fcd0a5024aa4d # v1.0.7
-        env:
-          RUSTFLAGS: -C debuginfo=0
         with:
           token: ${{ secrets.GITHUB_TOKEN }}
           args: --locked -- -D warnings
