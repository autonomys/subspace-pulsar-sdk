name: Code coverage
on:
  push:
    branches:
      - master
    paths-ignore:
      - '**.md'
      - '.gitignore'

env:
<<<<<<< HEAD
  # Not needed in CI, should make things a bit faster
  CARGO_INCREMENTAL: 0
  CARGO_TERM_COLOR: always
  MAX_TARGET_SIZE: 1024 # MB
=======
  RUSTFLAGS: --cfg tokio_unstable
>>>>>>> 2137c876

jobs:
  code-coverage:
    runs-on: ubuntu-latest
    steps:
      - uses: actions/checkout@93ea575cb5d8a053eaa0ac8fa3b40d7e05a33cc8 # v3.1.0

      - name: Install Protoc
        uses: arduino/setup-protoc@64c0c85d18e984422218383b81c52f8b077404d3 # v1.1.2
        with:
          repo-token: ${{ secrets.GITHUB_TOKEN }}

      - name: Install LLVM and Clang
        uses: KyleMayes/install-llvm-action@665aaf9d6fba342a852f55fecc5688e7f00e6663 # v1.6.0
        with:
          version: "14.0"

      - name: Add cache
        uses: actions/cache@69d9d449aced6a2ede0bc19182fadc3a0a42d2b0 # v3.2.6
        with:
          path: |
            ~/.cargo/registry
            ~/.cargo/bin
            ~/.cargo/git
            target
          key: coverage-${{ runner.os }}-${{ hashFiles('rust-toolchain.toml') }}-${{ hashFiles('**/Cargo.lock') }}
          restore-keys: coverage-${{ runner.os }}-${{ hashFiles('rust-toolchain.toml') }}

      - name: Install utils for caching
        run: |
          test -x ~/.cargo/bin/cargo-sweep || cargo install cargo-sweep
          test -x ~/.cargo/bin/cargo-cache || cargo install cargo-cache --no-default-features --features ci-autoclean cargo-cache

      - name: Clean unused crate source checkouts and git repo checkouts
        run: cargo cache

      - name: cargo install cargo-tarpaulin
        run: test -x ~/.cargo/bin/cargo-tarpaulin || cargo install cargo-tarpaulin

      - name: Generate code coverage
        run: cargo tarpaulin --verbose --timeout $((2 * 60 * 60)) --out Xml --release --locked

      - name: Upload to codecov.io
        uses: codecov/codecov-action@d9f34f8cd5cb3b3eb79b3e4b5dae3a16df499a70 # v3.1.1
        with:
          # token: ${{ secrets.CODECOV_TOKEN }} # not required for public repos
          fail_ci_if_error: true

      - name: Clean unused artifacts
        run: cargo sweep --maxsize "$MAX_TARGET_SIZE"<|MERGE_RESOLUTION|>--- conflicted
+++ resolved
@@ -8,14 +8,11 @@
       - '.gitignore'
 
 env:
-<<<<<<< HEAD
   # Not needed in CI, should make things a bit faster
   CARGO_INCREMENTAL: 0
   CARGO_TERM_COLOR: always
   MAX_TARGET_SIZE: 1024 # MB
-=======
   RUSTFLAGS: --cfg tokio_unstable
->>>>>>> 2137c876
 
 jobs:
   code-coverage:
